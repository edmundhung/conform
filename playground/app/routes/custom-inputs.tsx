import {
	type FieldName,
	FormProvider,
	useForm,
	useField,
	unstable_useControl as useControl,
	unstable_Control as Control,
	useInputControl,
	getFormProps,
	getSelectProps,
} from '@conform-to/react';
import { parseWithZod } from '@conform-to/zod';
import type { ActionFunctionArgs, LoaderFunctionArgs } from '@remix-run/node';
import { json } from '@remix-run/node';
import { Form, useActionData, useLoaderData } from '@remix-run/react';
import { z } from 'zod';
import { Playground, Field } from '~/components';
import { Listbox } from '@headlessui/react';
import { CheckIcon, ChevronUpDownIcon } from '@heroicons/react/20/solid';
import * as RadixCheckbox from '@radix-ui/react-checkbox';

const schema = z.object({
	color: z.enum(['red', 'green', 'blue'], {
		required_error: 'Color is required',
	}),
	languages: z.string().array().min(1, 'Languages is required'),
	tos: z.boolean({ required_error: 'Please accept the terms of service' }),
	options: z.array(z.string()).min(1, 'At least one option is required'),
});

export async function loader({ request }: LoaderFunctionArgs) {
	const url = new URL(request.url);

	return {
		legacy: url.searchParams.get('legacy') === 'yes',
		noKey: url.searchParams.get('noKey') === 'yes',
		noClientValidate: url.searchParams.get('noClientValidate') === 'yes',
	};
}

export async function action({ request }: ActionFunctionArgs) {
	const formData = await request.formData();
	const submission = parseWithZod(formData, { schema });

	return json(submission.reply());
}

export default function Example() {
	const { legacy, noKey, noClientValidate } = useLoaderData<typeof loader>();
	const lastResult = useActionData<typeof action>();
	const [form, fields] = useForm({
		id: 'example',
		lastResult,
		shouldRevalidate: 'onInput',
		onValidate: !noClientValidate
			? ({ formData }) => parseWithZod(formData, { schema })
			: undefined,
	});

	return (
		<FormProvider context={form.context}>
			<Form method="post" {...getFormProps(form)}>
				<Playground title="Custom Inputs" result={lastResult}>
					<Field label="Headless ListBox (Single)" meta={fields.color}>
						{legacy ? (
							<OldCustomSelect
								name={fields.color.name}
								options={['red', 'green', 'blue']}
								placeholder="Select a color"
								noKey={noKey}
							/>
						) : (
							<Select
								name={fields.color.name}
								options={['red', 'green', 'blue']}
								placeholder="Select a color"
								noKey={noKey}
							/>
						)}
					</Field>
					<Field label="Headless ListBox (Multiple)" meta={fields.languages}>
						{legacy ? (
							<OldCustomSelect
								name={fields.languages.name}
								options={['English', 'Spanish', 'French']}
								placeholder="Select languages"
								multiple
								noKey={noKey}
							/>
						) : (
							<Select
								name={fields.languages.name}
								options={['English', 'Spanish', 'French']}
								placeholder="Select languages"
								multiple
								noKey={noKey}
							/>
						)}
					</Field>
					<Field label="Radix Checkbox (Single)" meta={fields.tos}>
						{legacy ? (
							<OldCustomCheckbox
								label="I accept the terms of service"
								name={fields.tos.name}
								noKey={noKey}
							/>
						) : (
							<Checkbox
								name={fields.tos.name}
								label="I accept the terms of service"
								noKey={noKey}
							/>
						)}
					</Field>
					<Field label="Radix Checkbox (Multiple)" meta={fields.options}>
						{legacy ? (
							<OldCustomMultipleCheckbox
								name={fields.options.name}
								options={['a', 'b', 'c', 'd']}
								noKey={noKey}
							/>
						) : (
							<CheckboxGroup
								name={fields.options.name}
								options={['a', 'b', 'c', 'd']}
								noKey={noKey}
							/>
						)}
					</Field>
				</Playground>
			</Form>
		</FormProvider>
	);
}

function classNames(...classes: Array<string | boolean>): string {
	return classes.filter(Boolean).join(' ');
}

function OldCustomSelect({
	name,
	options,
	placeholder,
	multiple,
	noKey,
}: {
	name: FieldName<string | string[]>;
	placeholder: string;
	options: string[];
	multiple?: boolean;
	noKey: boolean;
}) {
	const [field] = useField(name);
	const control = useInputControl({
		key: noKey ? null : field.key,
		initialValue: field.initialValue,
		name: field.name,
		formId: field.formId,
	});
	const value =
		typeof control.value === 'string' ? [control.value] : control.value ?? [];

	return (
		<Listbox
			value={control.value ?? (multiple ? [] : '')}
			onChange={control.change}
			multiple={multiple}
		>
			<div className="relative mt-1">
				<Listbox.Button className="relative w-full cursor-default rounded-md border border-gray-300 bg-white py-2 pl-3 pr-10 text-left shadow-sm focus:border-indigo-500 focus:outline-none focus:ring-1 focus:ring-indigo-500 sm:text-sm">
					<span className="block truncate">
						{value.length === 0 ? placeholder : value.join(', ')}
					</span>
					<span className="pointer-events-none absolute inset-y-0 right-0 flex items-center pr-2">
						<ChevronUpDownIcon
							className="h-5 w-5 text-gray-400"
							aria-hidden="true"
						/>
					</span>
				</Listbox.Button>
				<Listbox.Options className="absolute z-10 mt-1 max-h-60 w-full overflow-auto rounded-md bg-white py-1 text-base shadow-lg ring-1 ring-black ring-opacity-5 focus:outline-none sm:text-sm">
					{options.map((option) => (
						<Listbox.Option
							key={option}
							className={({ active }) =>
								classNames(
									active ? 'text-white bg-indigo-600' : 'text-gray-900',
									'relative cursor-default select-none py-2 pl-3 pr-9',
								)
							}
							value={option}
						>
							{({ selected, active }) => (
								<>
									<span
										className={classNames(
											selected ? 'font-semibold' : 'font-normal',
											'block truncate',
										)}
									>
										{option}
									</span>

									{option !== '' && selected ? (
										<span
											className={classNames(
												active ? 'text-white' : 'text-indigo-600',
												'absolute inset-y-0 right-0 flex items-center pr-4',
											)}
										>
											<CheckIcon className="h-5 w-5" aria-hidden="true" />
										</span>
									) : null}
								</>
							)}
						</Listbox.Option>
					))}
				</Listbox.Options>
			</div>
		</Listbox>
	);
}

function OldCustomCheckbox({
	name,
	label,
	noKey,
}: {
	name: FieldName<boolean>;
	label: string;
	noKey: boolean;
}) {
	const [field] = useField(name);
	const control = useInputControl({
		key: noKey ? null : field.key,
		initialValue: field.initialValue,
		name: field.name,
		formId: field.formId,
	});

	return (
		<div className="flex items-center py-2">
			<RadixCheckbox.Root
				type="button"
				className="flex h-[25px] w-[25px] appearance-none items-center justify-center rounded-[4px] bg-white outline-none shadow-[0_0_0_2px_black]"
				id={field.id}
				checked={control.value === 'on'}
				onCheckedChange={(state) => control.change(state.valueOf() ? 'on' : '')}
				onBlur={control.blur}
			>
				<RadixCheckbox.Indicator>
					<CheckIcon className="w-4 h-4" />
				</RadixCheckbox.Indicator>
			</RadixCheckbox.Root>
			<label htmlFor={field.id} className="pl-[15px] text-[15px] leading-none">
				{label}
			</label>
		</div>
	);
}

function OldCustomMultipleCheckbox({
	name,
	options,
	noKey,
}: {
	name: FieldName<string[]>;
	options: string[];
	noKey: boolean;
}) {
	const [field] = useField(name);
<<<<<<< HEAD
	const control = useControl(field);
=======
	const control = useInputControl({
		key: noKey ? null : field.key,
		initialValue: field.initialValue,
		name: field.name,
		formId: field.formId,
	});
>>>>>>> 1433173f
	const value =
		typeof control.value === 'string' ? [control.value] : control.value ?? [];

	return (
		<div className="py-2 space-y-4">
			{options.map((option) => (
				<div key={option} className="flex items-center">
					<RadixCheckbox.Root
						type="button"
						className="flex h-[25px] w-[25px] appearance-none items-center justify-center rounded-[4px] bg-white outline-none shadow-[0_0_0_2px_black]"
						id={`${field.id}-${option}`}
						value={option}
						checked={value.includes(option)}
						onCheckedChange={(state) =>
							control.change(
								state.valueOf()
									? value.concat(option)
									: value.filter((item) => item !== option),
							)
						}
						onBlur={control.blur}
					>
						<RadixCheckbox.Indicator>
							<CheckIcon className="w-4 h-4" />
						</RadixCheckbox.Indicator>
					</RadixCheckbox.Root>
					<label
						htmlFor={`${field.id}-${option}`}
						className="pl-[15px] text-[15px] leading-none"
					>
						{option}
					</label>
				</div>
			))}
		</div>
	);
}

function Select({
	name,
	options,
	placeholder,
	multiple,
	noKey,
}: {
	name: FieldName<string | string[]>;
	placeholder: string;
	options: string[];
	multiple?: boolean;
	noKey: boolean;
}) {
	const [field] = useField(name);
<<<<<<< HEAD
	const control = useInputControl(field);
=======
	const control = useControl({
		key: noKey ? null : field.key,
		initialValue: field.initialValue,
	});
>>>>>>> 1433173f
	const value =
		typeof control.value === 'string' ? [control.value] : control.value ?? [];

	return (
		<Listbox
			value={control.value ?? (multiple ? [] : '')}
			onChange={control.change}
			multiple={multiple}
		>
			<select
				className="sr-only"
				aria-hidden
				tabIndex={-1}
				ref={control.register}
				multiple={multiple}
				{...getSelectProps(field)}
			>
				<option value="" />
				{options.map((option) => (
					<option key={option} value={option} />
				))}
			</select>
			<div className="relative mt-1">
				<Listbox.Button className="relative w-full cursor-default rounded-md border border-gray-300 bg-white py-2 pl-3 pr-10 text-left shadow-sm focus:border-indigo-500 focus:outline-none focus:ring-1 focus:ring-indigo-500 sm:text-sm">
					<span className="block truncate">
						{value.length === 0 ? placeholder : value.join(', ')}
					</span>
					<span className="pointer-events-none absolute inset-y-0 right-0 flex items-center pr-2">
						<ChevronUpDownIcon
							className="h-5 w-5 text-gray-400"
							aria-hidden="true"
						/>
					</span>
				</Listbox.Button>
				<Listbox.Options className="absolute z-10 mt-1 max-h-60 w-full overflow-auto rounded-md bg-white py-1 text-base shadow-lg ring-1 ring-black ring-opacity-5 focus:outline-none sm:text-sm">
					{options.map((option) => (
						<Listbox.Option
							key={option}
							className={({ active }) =>
								classNames(
									active ? 'text-white bg-indigo-600' : 'text-gray-900',
									'relative cursor-default select-none py-2 pl-3 pr-9',
								)
							}
							value={option}
						>
							{({ selected, active }) => (
								<>
									<span
										className={classNames(
											selected ? 'font-semibold' : 'font-normal',
											'block truncate',
										)}
									>
										{option}
									</span>

									{option !== '' && selected ? (
										<span
											className={classNames(
												active ? 'text-white' : 'text-indigo-600',
												'absolute inset-y-0 right-0 flex items-center pr-4',
											)}
										>
											<CheckIcon className="h-5 w-5" aria-hidden="true" />
										</span>
									) : null}
								</>
							)}
						</Listbox.Option>
					))}
				</Listbox.Options>
			</div>
		</Listbox>
	);
}

function Checkbox({
	name,
	label,
	noKey,
}: {
	name: FieldName<boolean>;
	label: string;
	noKey: boolean;
}) {
	const [field] = useField(name);
	const control = useControl({
		key: noKey ? null : field.key,
		initialValue: field.initialValue,
	});

	return (
		<div
			className="flex items-center py-2"
			ref={(element) => control.register(element?.querySelector('input'))}
		>
			<RadixCheckbox.Root
				type="button"
				className="flex h-[25px] w-[25px] appearance-none items-center justify-center rounded-[4px] bg-white outline-none shadow-[0_0_0_2px_black]"
				id={field.id}
				name={name}
				checked={control.value === 'on'}
				onCheckedChange={(state) => control.change(state.valueOf() ? 'on' : '')}
				onBlur={control.blur}
			>
				<RadixCheckbox.Indicator>
					<CheckIcon className="w-4 h-4" />
				</RadixCheckbox.Indicator>
			</RadixCheckbox.Root>
			<label htmlFor={field.id} className="pl-[15px] text-[15px] leading-none">
				{label}
			</label>
		</div>
	);
}

function CheckboxGroup({
	name,
	options,
	noKey,
}: {
	name: FieldName<string[]>;
	options: string[];
	noKey: boolean;
}) {
	const [field] = useField(name);
	const initialValue =
		typeof field.initialValue === 'string'
			? [field.initialValue]
			: field.initialValue ?? [];

	return (
		<div className="py-2 space-y-4">
			{options.map((option) => (
				<Control
					key={option}
					meta={{
						key: noKey ? null : field.key,
						initialValue: initialValue.includes(option) ? option : '',
					}}
					render={(control) => (
						<div
							className="flex items-center"
							ref={(element) =>
								control.register(element?.querySelector('input'))
							}
						>
							<RadixCheckbox.Root
								type="button"
								className="flex h-[25px] w-[25px] appearance-none items-center justify-center rounded-[4px] bg-white outline-none shadow-[0_0_0_2px_black]"
								id={`${field.id}-${option}`}
								name={field.name}
								value={option}
								checked={control.value === option}
								onCheckedChange={(state) =>
									control.change(state.valueOf() ? option : '')
								}
								onBlur={control.blur}
							>
								<RadixCheckbox.Indicator>
									<CheckIcon className="w-4 h-4" />
								</RadixCheckbox.Indicator>
							</RadixCheckbox.Root>
							<label
								htmlFor={`${field.id}-${option}`}
								className="pl-[15px] text-[15px] leading-none"
							>
								{option}
							</label>
						</div>
					)}
				/>
			))}
		</div>
	);
}<|MERGE_RESOLUTION|>--- conflicted
+++ resolved
@@ -269,16 +269,12 @@
 	noKey: boolean;
 }) {
 	const [field] = useField(name);
-<<<<<<< HEAD
-	const control = useControl(field);
-=======
 	const control = useInputControl({
 		key: noKey ? null : field.key,
 		initialValue: field.initialValue,
 		name: field.name,
 		formId: field.formId,
 	});
->>>>>>> 1433173f
 	const value =
 		typeof control.value === 'string' ? [control.value] : control.value ?? [];
 
@@ -331,14 +327,10 @@
 	noKey: boolean;
 }) {
 	const [field] = useField(name);
-<<<<<<< HEAD
-	const control = useInputControl(field);
-=======
 	const control = useControl({
 		key: noKey ? null : field.key,
 		initialValue: field.initialValue,
 	});
->>>>>>> 1433173f
 	const value =
 		typeof control.value === 'string' ? [control.value] : control.value ?? [];
 
