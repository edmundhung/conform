--- conflicted
+++ resolved
@@ -153,11 +153,7 @@
   );
 }
 
-<<<<<<< HEAD
-function TodoFieldset(props: { config: FieldConfig<Todo> }) {
-=======
 function TodoFieldset({ config }: { config: FieldConfig<Todo> }) {
->>>>>>> e3c01d6b
   const ref = useRef<HTMLFieldsetElement>(null);
   // Both useFieldset / useFieldList accept form or fieldset ref
   const { title, notes } = useFieldset(ref, config);
